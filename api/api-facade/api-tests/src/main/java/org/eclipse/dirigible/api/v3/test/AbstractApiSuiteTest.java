--- conflicted
+++ resolved
@@ -66,15 +66,12 @@
 
 		// v4
 		registerModulesV4();
-<<<<<<< HEAD
 
 		// Apache Spark
 		sparkRegisterModule();
-=======
-		
+
 		//ext
 		registerModulesExt();
->>>>>>> d433e382
 	}
 
 	protected void registerModulesV4() {
@@ -195,14 +192,6 @@
 		TEST_MODULES.add("utils/v4/url/escapeForm.js");
 	}
 
-	protected void registerModulesExt() {
-		registerModulesRabbitMQExt();
-	}
-	
-	private void registerModulesRabbitMQExt() {
-		TEST_MODULES.add("ext/rabbitmq/rabbitmq.js");
-	}
-	
 	protected void registerModulesV3() {
 		registerModulesCoreV3();
 		registerModulesSecurityV3();
@@ -301,6 +290,14 @@
 
 	private void sparkRegisterModulesUtils() {
 		TEST_MODULES.add("ext/spark/client.js");
+	}
+
+	protected void registerModulesExt() {
+		registerModulesRabbitMQExt();
+	}
+
+	private void registerModulesRabbitMQExt() {
+		TEST_MODULES.add("ext/rabbitmq/rabbitmq.js");
 	}
 
 	public void runSuite(IJavascriptEngineExecutor executor, IRepository repository)
