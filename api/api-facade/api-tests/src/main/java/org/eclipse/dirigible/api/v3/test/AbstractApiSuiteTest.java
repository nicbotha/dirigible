--- conflicted
+++ resolved
@@ -69,7 +69,6 @@
 		// v4
 		registerModulesV4();
 
-<<<<<<< HEAD
 		// Apache Spark
 		sparkRegisterModule();
 
@@ -81,10 +80,9 @@
 
 		// Redis
 		registerModulesRedisExt();
-=======
-		// ext
-		registerModulesExt();
->>>>>>> 408273a0
+
+		// etcd
+		registerModulesEtcd();
 	}
 
 	protected void registerModulesV4() {
@@ -297,7 +295,6 @@
 		TEST_MODULES.add("core/v3/extensions/getExtensionPoints.js");
 	}
 
-<<<<<<< HEAD
 	protected void sparkRegisterModule() {
 		sparkRegisterModulesUtils();
 	}
@@ -328,14 +325,14 @@
 
 	private void registerModulesRedis() {
 		TEST_MODULES.add("ext/redis/client/client.js");
-=======
-	protected void registerModulesExt() {
+	}
+
+	protected void registerModulesEtcd() {
 		registerModulesEtcdExt();
 	}
 
 	private void registerModulesEtcdExt() {
 		TEST_MODULES.add("ext/etcd/client/getClient.js");
->>>>>>> 408273a0
 	}
 
 	public void runSuite(IJavascriptEngineExecutor executor, IRepository repository)
