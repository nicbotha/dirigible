--- conflicted
+++ resolved
@@ -25,13 +25,10 @@
 import org.eclipse.dirigible.repository.api.RepositoryWriteException;
 import org.junit.Before;
 import org.junit.Test;
-<<<<<<< HEAD
 import org.testcontainers.containers.RabbitMQContainer;
 import org.testcontainers.elasticsearch.ElasticsearchContainer;
-=======
 import org.testcontainers.containers.GenericContainer;
 import org.testcontainers.utility.DockerImageName;
->>>>>>> 194d76fc
 
 /**
  * The Class GraalVMApiSuiteTest.
@@ -75,12 +72,21 @@
 			Configuration.set("DIRIGIBLE_ELASTICSEARCH_CLIENT_HOSTNAME", container.getHost());
 			Configuration.set("DIRIGIBLE_ELASTICSEARCH_CLIENT_PORT", container.getFirstMappedPort().toString());
 		}
+		if (Boolean.parseBoolean(Configuration.get("redis.value", "false"))) {
+			GenericContainer redis = new GenericContainer(DockerImageName.parse("redis:5.0.3-alpine"))
+					.withExposedPorts(6379);
+			redis.start();
+
+			String host = redis.getHost();
+			Integer port = redis.getFirstMappedPort();
+
+			Configuration.set("DIRIGIBLE_REDIS_CLIENT_URI", host + ":" + port);
+		}
 	}
 
 	@Override
 	public void registerModules() {
 		registerModulesV4();
-<<<<<<< HEAD
 
 		if (Boolean.parseBoolean(Configuration.get("spark.value", "false"))) {
 			sparkRegisterModule();
@@ -91,22 +97,11 @@
 		if (Boolean.parseBoolean(Configuration.get("elastic.value", "false"))) {
 			registerModulesElastic();
 		}
-=======
-		setUpRedis();
-		registerModulesExt();
+		if (Boolean.parseBoolean(Configuration.get("redis.value", "false"))) {
+			registerModulesRedisExt();
+		}
 	}
 
-	private void setUpRedis(){
-		GenericContainer redis = new GenericContainer(DockerImageName.parse("redis:5.0.3-alpine"))
-				.withExposedPorts(6379);
-		redis.start();
-
-		String host = redis.getHost();
-		Integer port = redis.getFirstMappedPort();
-
-		Configuration.set("DIRIGIBLE_REDIS_CLIENT_URI", host + ":" + port);
->>>>>>> 194d76fc
-	}
 	/**
 	 * Run suite.
 	 *
