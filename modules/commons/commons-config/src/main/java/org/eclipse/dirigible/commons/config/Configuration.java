--- conflicted
+++ resolved
@@ -415,9 +415,6 @@
 			"DIRIGIBLE_OPERATIONS_LOGS_ROOT_FOLDER_DEFAULT",
 			"DIRIGIBLE_THEME_DEFAULT",
 			"DIRIGIBLE_GENERATE_PRETTY_NAMES",
-<<<<<<< HEAD
-			"DIRIGIBLE_SPARK_CLIENT_URI"
-=======
 			"DIRIGIBLE_OAUTH_ENABLED",
 			"DIRIGIBLE_OAUTH_AUTHORIZE_UR",
 			"DIRIGIBLE_OAUTH_TOKEN_URL",
@@ -432,8 +429,8 @@
 			"DIRIGIBLE_PRODUCT_REPOSITORY",
 			"DIRIGIBLE_PRODUCT_COMMIT_ID",
 			"DIRIGIBLE_PRODUCT_TYPE",
-			"DIRIGIBLE_INSTANCE_NAME"
->>>>>>> 348e2aed
+			"DIRIGIBLE_INSTANCE_NAME",
+			"DIRIGIBLE_SPARK_CLIENT_URI"
 	};
 
 }