--- conflicted
+++ resolved
@@ -1,22 +1,20 @@
 <?xml version="1.0" encoding="UTF-8"?><project-modules id="moduleCoreId" project-version="1.5.0">
-    <wb-module deploy-name="dirigible-war-all">
+    <wb-module deploy-name="ROOT">
+        <wb-resource deploy-path="/WEB-INF/web.xml" source-path="/src/main/webapp/WEB-INF/web.xml"/>
         <wb-resource deploy-path="/" source-path="/target/m2e-wtp/web-resources"/>
         <wb-resource deploy-path="/" source-path="/src/main/webapp" tag="defaultRootSource"/>
         <wb-resource deploy-path="/WEB-INF/classes" source-path="/src/main/java"/>
+        <wb-resource deploy-path="/WEB-INF/classes" source-path="/src/main/resources"/>
         <dependent-module archiveName="dirigible-api-net-http-3.0.jar" deploy-path="/WEB-INF/lib" handle="module:/resource/dirigible-api-net-http/dirigible-api-net-http">
             <dependency-type>uses</dependency-type>
         </dependent-module>
         <dependent-module archiveName="dirigible-api-utils-3.0.jar" deploy-path="/WEB-INF/lib" handle="module:/resource/dirigible-api-utils/dirigible-api-utils">
             <dependency-type>uses</dependency-type>
         </dependent-module>
-<<<<<<< HEAD
         <dependent-module archiveName="dirigible-repository-api-3.0.jar" deploy-path="/WEB-INF/lib" handle="module:/resource/dirigible-repository-api/dirigible-repository-api">
             <dependency-type>uses</dependency-type>
         </dependent-module>
         <dependent-module archiveName="dirigible-repository-zip-3.0.jar" deploy-path="/WEB-INF/lib" handle="module:/resource/dirigible-repository-zip/dirigible-repository-zip">
-=======
-        <dependent-module archiveName="dirigible-repository-local-3.0.jar" deploy-path="/WEB-INF/lib" handle="module:/resource/dirigible-repository-local/dirigible-repository-local">
->>>>>>> de90ad20
             <dependency-type>uses</dependency-type>
         </dependent-module>
         <dependent-module archiveName="dirigible-repository-local-3.0.jar" deploy-path="/WEB-INF/lib" handle="module:/resource/dirigible-repository-local/dirigible-repository-local">
@@ -34,7 +32,7 @@
         <dependent-module archiveName="dirigible-commons-config-3.0.jar" deploy-path="/WEB-INF/lib" handle="module:/resource/dirigible-commons-config/dirigible-commons-config">
             <dependency-type>uses</dependency-type>
         </dependent-module>
-        <property name="context-root" value="dirigible-war-all"/>
         <property name="java-output-path" value="/dirigible-war-all/target/classes"/>
+        <property name="context-root" value="ROOT"/>
     </wb-module>
 </project-modules>